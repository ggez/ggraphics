--- conflicted
+++ resolved
@@ -217,18 +217,9 @@
 {
     type Pipeline = MeshRenderPipeline<B>;
 
-<<<<<<< HEAD
-
-
     fn depth_stencil(&self) -> Option<gfx_hal::pso::DepthStencilDesc> {
         None
     }
-
-=======
-    fn depth_stencil(&self) -> Option<gfx_hal::pso::DepthStencilDesc> {
-        None
-    }
->>>>>>> fb70769c
 
     fn layout(&self) -> Layout {
         Layout {
